using HDF5, DataFrames, CSV, Glob, Dates, Random

"""

Create a from the output file of a particular job. `nrows=2504` and `ncolumns=81271767` is correct 
for the 1000 Genomes dataset.
"""
function df_from_fid(fid, nrows=2504, ncolumns=81271767)
    rv = DataFrame()
    row = Dict{String, Any}()
    row["mse"] = missing # initialize to missing, it's computed later

    # store job parameters
    if "parameters" in keys(fid) && typeof(fid["parameters"]) <: HDF5.Group
        g = fid["parameters"]
        for key in keys(g)
            value = g[key][]
            row[key] = value
        end
    end

    # default values for nrows and ncolumns
    # (previous versions of the distributed solver would not store these in the output file)
    if !haskey(row, "nrows")
        row["nrows"] = nrows
    end
    if !haskey(row, "ncolumns")
        row["ncolumns"] = ncolumns
    end    

    # add benchmark data
    niterations = Int(row["niterations"])
    nworkers = Int(row["nworkers"])
    for i in 1:niterations
        row["iteration"] = i
        row["t_compute"] = fid["benchmark/t_compute"][i]
        row["t_update"] = fid["benchmark/t_update"][i]
        for j in 1:nworkers # worker response epochs
            row["repoch_worker_$j"] = fid["benchmark/responded"][j, i]
        end
        if "latency" in keys(fid["benchmark"]) # worker latency
            for j in 1:nworkers
                row["latency_worker_$j"] = fid["benchmark/latency"][j, i]
            end
        end            
        if "compute_latency" in keys(fid["benchmark"]) # worker compute latency
            for j in 1:nworkers
                row["compute_latency_worker_$j"] = fid["benchmark/compute_latency"][j, i]
            end
        end
        push!(rv, row, cols=:union)
    end
    rv
end

"""

Compute the explained variance (here referred to as mse) for PCA. `Xnorm=104444.37027911078` is 
correct for the 1000 Genomes dataset.
"""
function compute_mse_pca!(mses, iterates, Xs; mseiterations=20, Xnorm=104444.37027911078)
    if iszero(mseiterations)
        return mses
    end
    niterations = size(iterates, 3)
    is = unique(round.(Int, exp.(range(log(1), log(niterations), length=mseiterations))))
    for k in 1:length(is)
        i = is[k]
        if !ismissing(mses[i])
            continue
        end
        norms = zeros(length(Xs))
        t = @elapsed begin
            Threads.@threads for j in 1:length(Xs)
                norms[j] = norm(view(iterates, :, :, i)'*Xs[j])
            end
        end
        mses[i] = (sum(norms) / Xnorm)^2
        println("Iteration $i finished in $t s")
    end
    GC.gc()
    mses
end

function compute_mse_logreg!(mses, iterates, data; mseiterations)
    if iszero(mseiterations)
        return mses
    end    
    Xs, bs, λ = data
    prob = LogRegProblem(Xs, bs, λ)
    niterations = length(mses)
    is = unique(round.(Int, exp.(range(log(1), log(niterations), length=mseiterations))))
    for k in 1:length(is)
        i = is[k]
        if !ismissing(mses[i])
            continue
        end
        v = view(iterates, :, i)
        mses[i] = loss(v, prob) + loss(v, regularizer(prob))
    end
    mses
end

"""

Read the sparse matrix stored in dataset with `name` in `filename` and partitions it column-wise 
into `nblocks` partitions.
"""
function load_inputmatrix(filename::AbstractString, name::AbstractString="X"; nblocks=Threads.nthreads())
    h5open(filename) do fid
        m, n = h5size(fid, name)
        return [h5readcsc(fid, name, floor(Int, (i-1)/nblocks*n+1), floor(Int, i/nblocks*n)) for i in 1:nblocks]
    end
end

"""

Return a vector composed of the number of flops performed by each worker and iteration. The density
of the 1000 Genomes data matrix is `0.05360388070027386`.
"""
function worker_flops_from_df_pca(df; density=0.05360388070027386)
    nflops = float.(df.nrows)
    nflops ./= df.nworkers
    nflops .*= df.nreplicas
    nflops ./= Missings.replace(df.nsubpartitions, 1.0)
    nflops .*= 2 .* df.ncolumns .* df.ncomponents
    nflops .*= density
end

"""

The density of the rcv1full dataset is `0.0015492979884363385`.
"""
function worker_flops_from_df_logreg(df; density=0.0015492979884363385)
    2density .* df.nrows .* df.ncolumns ./ df.npartitions .* df.nreplicas
end

"""
    df_from_output_file(filename::AbstractString, Xs::Vector{<:AbstractMatrix}; df_filename::AbstractString=replace(filename, ".h5"=>".csv"), mseiterations=0, reparse=false)

Parse the .h5 file `filename` (resulting from a run of the PCA kernel) into a DataFrame, which is 
written to disk as a .csv file with name `df_filename`. If `reparse = false` and `df_filename` 
already exists, then the existing `.csv` file is read from disk and returned, otherwise the `.h5`
file is parsed again.

To compute the explained variance of each iteration (here referred to as mse), the data matrix `X`
must be provided as a vector `Xs`, corresponding to a horizontal partitioning of the data matrix, 
i.e., `X = hcat(Xs, ...)`. Explained variance is computed for of up to `mseiterations` different 
iterations.
"""
function df_from_output_file(filename::AbstractString; prob=nothing, df_filename::AbstractString=replace(filename, ".h5"=>".csv"), mseiterations=0, reparse=false)
    if !reparse && isfile(df_filename)
        return DataFrame(CSV.File(df_filename))
    end
    if !HDF5.ishdf5(filename)
        println("skipping (not a HDF5 file): $filename")
        return DataFrame()
    end
    h5open(filename) do fid
        df = isfile(df_filename) ? DataFrame(CSV.File(df_filename)) : df_from_fid(fid)
        df = df[.!ismissing.(df.iteration), :]
        sort!(df, :iteration)        
        if size(df, 1) == 0
            return df
        end
        if "iterates" in keys(fid) && mseiterations > 0 && !isnothing(prob)
            mses = Vector{Union{Float64,Missing}}(df.mse)
            algo = df.algorithm[1]
            if algo == "pca.jl"
                select!(df, Not(:mse))                
                df.mse = compute_mse_pca!(mses, fid["iterates"][:, :, :], prob; mseiterations)
            elseif algo == "logreg.jl"
                Xs, bs = prob
                λ = df.lambda[1]
                select!(df, Not(:mse))
                df.mse = compute_mse_logreg!(mses, fid["iterates"][:, :], (Xs, bs, λ); mseiterations)
            end
        end
        CSV.write(df_filename, df)
        return df
    end
end

"""

<<<<<<< HEAD
Aggregate all DataFrames in `dir` into a single DataFrame.
"""
function aggregate_dataframes(dir::AbstractString; prefix::AbstractString="output", dfname::AbstractString="df.csv")
    filenames = glob("$(prefix)*.csv", dir)
    println("Aggregating $(length(filenames)) files")
    dfs = [DataFrame(CSV.File(filename)) for filename in filenames]
    for (i, df) in enumerate(dfs)
        df[!, :jobid] .= i # store a unique ID for each file read
    end
    for (filename, df) in zip(filenames, dfs)
        df[!, :filename] .= filename # store the filename
    end
    df = vcat(dfs..., cols=:union)
    df = clean_df(df)
    CSV.write(joinpath(dir, dfname), df)
    df
end

"""

=======
>>>>>>> 66954581
Cleanup
"""
function clean_df(df::DataFrame)
    df = df[.!ismissing.(df.nworkers), :]
    df = df[.!ismissing.(df.iteration), :]
    df[!, :nostale] .= Missings.replace(df.nostale, false)
    df[!, :kickstart] .= Missings.replace(df.kickstart, false)
    df = df[df.kickstart .== false, :]
    select!(df, Not(:kickstart)) # drop the kickstart column
    df.npartitions = df.nworkers .* df.nsubpartitions
    rename!(df, :t_compute => :latency)
    rename!(df, :t_update => :update_latency)
        
    algo = df.algorithm[1]
    length(unique(df.algorithm)) == 1 || error("Mixing multiple algorithms within the same DataFrame is not allowed")
    if algo == "pca.jl"
        df[!, :worker_flops] = worker_flops_from_df_pca(df)    
        df[!, :nbytes] = df.nrows .* df.ncomponents .* 4 # Float32 entries => 4 bytes per entry        
    elseif algo == "logreg.jl"
        df[!, :worker_flops] = worker_flops_from_df_logreg(df)
        df[!, :nbytes] = (df.nrows .+ 1) .* 4 # Float32 entries => 4 bytes per entry
    else
        error("algorithm is $algo, but must be either of pca.jl or logreg.jl")
    end
    sort!(df, [:jobid, :iteration])
    df.time = combine(groupby(df, :jobid), :latency => cumsum => :time).time # cumulative time since the start of the computation
    df.time .+= combine(groupby(df, :jobid), :update_latency => cumsum => :time).time
    df
end

"""

Aggregate all DataFrames in `dir` into a single DataFrame.
"""
function aggregate_dataframes(dir::AbstractString; prefix::AbstractString="output", dfname::AbstractString="df.csv")
    filenames = glob("$(prefix)*.csv", dir)
    println("Aggregating $(length(filenames)) files")
    dfs = [DataFrame(CSV.File(filename)) for filename in filenames]
    for (i, df) in enumerate(dfs)
        df[!, :jobid] .= i # store a unique ID for each file read
    end
    df = vcat(dfs..., cols=:union)
    # df = clean_pca_df(df)
    CSV.write(joinpath(dir, dfname), df)
    df
end

function parse_output_file(filename::AbstractString; reparse=false, prob=nothing, mseiterations=20)
    try
        return df_from_output_file(filename; prob, mseiterations, reparse)
    catch e
        printstyled(stderr,"ERROR: ", bold=true, color=:red)
        printstyled(stderr,sprint(showerror,e), color=:light_red)
        println(stderr)
    end    
end

"""

Read all output files from `dir` and write summary statistics (e.g., iteration time and convergence) to DataFrames.
"""
function parse_output_files(dir::AbstractString; prefix="output", dfname="df.csv", reparse=false, prob=nothing, mseiterations=20)

    # process output files
    filenames = glob("$(prefix)*.h5", dir)
    shuffle!(filenames) # randomize the order to minimize overlap when using multiple concurrent processes
    for (i, filename) in enumerate(filenames)
        t = now()
        println("[$i / $(length(filenames)), $(Dates.format(now(), "HH:MM"))] parsing $filename")
        parse_output_file(filename; reparse, prob, mseiterations)
        GC.gc()
    end
    aggregate_dataframes(dir; prefix, dfname)
end

function parse_loop(args...; kwargs...)
    while true
        parse_output_files(args...; kwargs...)
        sleep(60)
    end
    return
end<|MERGE_RESOLUTION|>--- conflicted
+++ resolved
@@ -183,7 +183,6 @@
 
 """
 
-<<<<<<< HEAD
 Aggregate all DataFrames in `dir` into a single DataFrame.
 """
 function aggregate_dataframes(dir::AbstractString; prefix::AbstractString="output", dfname::AbstractString="df.csv")
@@ -204,8 +203,6 @@
 
 """
 
-=======
->>>>>>> 66954581
 Cleanup
 """
 function clean_df(df::DataFrame)
@@ -236,23 +233,6 @@
     df
 end
 
-"""
-
-Aggregate all DataFrames in `dir` into a single DataFrame.
-"""
-function aggregate_dataframes(dir::AbstractString; prefix::AbstractString="output", dfname::AbstractString="df.csv")
-    filenames = glob("$(prefix)*.csv", dir)
-    println("Aggregating $(length(filenames)) files")
-    dfs = [DataFrame(CSV.File(filename)) for filename in filenames]
-    for (i, df) in enumerate(dfs)
-        df[!, :jobid] .= i # store a unique ID for each file read
-    end
-    df = vcat(dfs..., cols=:union)
-    # df = clean_pca_df(df)
-    CSV.write(joinpath(dir, dfname), df)
-    df
-end
-
 function parse_output_file(filename::AbstractString; reparse=false, prob=nothing, mseiterations=20)
     try
         return df_from_output_file(filename; prob, mseiterations, reparse)
